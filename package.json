{
  "name": "wicked.portal-auth",
<<<<<<< HEAD
  "version": "1.0.0-rc.6",
=======
  "version": "1.0.0-rc.8",
>>>>>>> 82511d2c
  "description": "wicked.haufe.io Authorization Server",
  "main": "dist/authz.js",
  "scripts": {
    "test": "echo \"Error: no test specified\" && exit 1",
    "build": "./build-typescript.sh",
    "build-and-start": "./build-typescript.sh && node ./dist/authz.js",
    "start": "node ./dist/authz.js"
  },
  "repository": {
    "type": "git",
    "url": "git+https://github.com/Haufe-Lexware/wicked.portal-auth.git"
  },
  "keywords": [
    "authentication",
    "authorization",
    "google",
    "wicked",
    "apim",
    "api",
    "management",
    "google",
    "github",
    "facebook",
    "twitter",
    "adfs",
    "ldap"
  ],
  "author": "Martin Danielsson <martin.danielsson@haufe-lexware.com>",
  "license": "Apache-2.0",
  "bugs": {
    "url": "https://github.com/Haufe-Lexware/wicked.haufe.io/issues"
  },
  "homepage": "https://github.com/Haufe-Lexware/wicked.portal-auth",
  "dependencies": {
    "@types/node": "^10.3.2",
    "async": "2.6.2",
    "body-parser": "1.18.3",
    "bootstrap": "3.4.1",
    "connect-redis": "3.3.2",
    "cookie-parser": "1.4.3",
    "cors": "2.7.1",
    "express": "4.16.3",
    "express-session": "1.15.6",
    "jade": "1.11.0",
    "jquery": "3.4.1",
    "json-stringify-safe": "5.0.1",
    "jsonwebtoken": "5.7.0",
    "ldapts": "1.9.0",
    "morgan": "1.9.1",
    "mustache": "2.2.1",
    "nocache": "^2.0.0",
    "openid-client": "2.5.0",
    "passport": "0.3.2",
    "passport-facebook": "2.1.1",
    "passport-github2": "0.1.10",
    "passport-google-oauth20": "1.0.0",
    "passport-oauth": "1.0.0",
    "passport-twitter": "1.0.4",
    "portal-env": "file:../portal-env.tgz",
    "redis": "2.8.0",
    "request": "2.88.0",
    "session-file-store": "1.0.0",
    "twitter": "1.7.1",
    "wicked-saml2-js": "3.0.0",
    "wicked-sdk": "file:wicked-sdk.tgz"
  },
  "jshintConfig": {
    "node": true,
    "esversion": 6
  },
  "devDependencies": {
    "@types/async": "2.0.49",
    "typescript": "3.4.1"
  }
}<|MERGE_RESOLUTION|>--- conflicted
+++ resolved
@@ -1,10 +1,6 @@
 {
   "name": "wicked.portal-auth",
-<<<<<<< HEAD
-  "version": "1.0.0-rc.6",
-=======
   "version": "1.0.0-rc.8",
->>>>>>> 82511d2c
   "description": "wicked.haufe.io Authorization Server",
   "main": "dist/authz.js",
   "scripts": {
