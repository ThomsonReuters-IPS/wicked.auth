{
  "name": "wicked.portal-auth",
<<<<<<< HEAD
  "version": "1.0.0-rc.8",
=======
  "version": "1.0.0-rc.9",
>>>>>>> 052e7d65
  "description": "wicked.haufe.io Authorization Server",
  "main": "dist/authz.js",
  "scripts": {
    "test": "echo \"Error: no test specified\" && exit 1",
    "build": "./build-typescript.sh",
    "build-and-start": "./build-typescript.sh && node ./dist/authz.js",
    "start": "node ./dist/authz.js"
  },
  "repository": {
    "type": "git",
    "url": "git+https://github.com/Haufe-Lexware/wicked.portal-auth.git"
  },
  "keywords": [
    "authentication",
    "authorization",
    "google",
    "wicked",
    "apim",
    "api",
    "management",
    "google",
    "github",
    "facebook",
    "twitter",
    "adfs",
    "ldap"
  ],
  "author": "Martin Danielsson <martin.danielsson@haufe-lexware.com>",
  "license": "Apache-2.0",
  "bugs": {
    "url": "https://github.com/Haufe-Lexware/wicked.haufe.io/issues"
  },
  "homepage": "https://github.com/Haufe-Lexware/wicked.portal-auth",
  "dependencies": {
    "@types/node": "^10.3.2",
    "async": "2.6.2",
    "body-parser": "1.18.3",
    "bootstrap": "3.4.1",
    "connect-redis": "3.3.2",
    "cookie-parser": "1.4.3",
    "cors": "2.7.1",
    "express": "4.16.3",
    "express-session": "1.15.6",
    "jade": "1.11.0",
    "jquery": "3.4.1",
    "json-stringify-safe": "5.0.1",
    "jsonwebtoken": "5.7.0",
    "ldapts": "1.9.0",
    "morgan": "1.9.1",
    "mustache": "2.2.1",
    "nocache": "^2.0.0",
    "openid-client": "2.5.0",
    "passport": "0.3.2",
    "passport-facebook": "2.1.1",
    "passport-github2": "0.1.10",
    "passport-google-oauth20": "1.0.0",
    "passport-oauth": "1.0.0",
    "passport-twitter": "1.0.4",
    "portal-env": "file:../portal-env.tgz",
    "redis": "2.8.0",
    "request": "2.88.0",
    "session-file-store": "1.0.0",
    "twitter": "1.7.1",
    "wicked-saml2-js": "3.0.0",
    "wicked-sdk": "file:wicked-sdk.tgz"
  },
  "jshintConfig": {
    "node": true,
    "esversion": 6
  },
  "devDependencies": {
    "@types/async": "2.0.49",
    "typescript": "3.4.1"
  }
}<|MERGE_RESOLUTION|>--- conflicted
+++ resolved
@@ -1,10 +1,6 @@
 {
   "name": "wicked.portal-auth",
-<<<<<<< HEAD
-  "version": "1.0.0-rc.8",
-=======
   "version": "1.0.0-rc.9",
->>>>>>> 052e7d65
   "description": "wicked.haufe.io Authorization Server",
   "main": "dist/authz.js",
   "scripts": {
